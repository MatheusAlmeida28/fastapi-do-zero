---
title: Configurando o banco de dados e gerenciando migrações com Alembic
description: Criação de um modelo usando SQLAlchemy e migrações
---

# Configurando o Banco de Dados e Gerenciando Migrações com Alembic

---
Objetivos dessa aula:

-  Introdução ao SQLAlchemy e Alembic
-  Instalando SQLAlchemy e Alembic
-  Configurando e criando o banco de dados
-  Criando e localizando tabelas utilizando SQLAlchemy
-  Testando a criação de tabelas
-  Gerenciando migrações do banco de dados com Alembic

??? tip "Caso prefira ver a aula em vídeo"
	![type:video](https://www.youtube.com/embed/u31qwQUeGuM)

[Aula :fontawesome-brands-youtube:](#){ .md-button }
[Slides :fontawesome-solid-file-powerpoint:](https://github.com/dunossauro/fastapi-do-zero/blob/main/slides/pdf/aula_03.pdf){ .md-button }
[Código :fontawesome-solid-code:](https://github.com/dunossauro/fastapi-do-zero/tree/main/codigo_das_aulas/03/){ .md-button }

---

Olá a todos! Se você está chegando agora, recomendamos verificar as aulas anteriores de nosso curso "FastAPI do Zero: Criando um Projeto com Bancos de Dados, Testes e Deploy". Hoje, vamos mergulhar no SQLAlchemy e no Alembic, e começaremos a configurar nosso banco de dados.

Antes de mergulharmos na instalação e configuração, vamos esclarecer alguns conceitos.

### O que é um ORM e por que usamos um?

ORM significa Mapeamento Objeto-Relacional. É uma técnica de programação que vincula (ou mapeia) objetos a registros de banco de dados. Em outras palavras, um ORM permite que você interaja com seu banco de dados, como se você estivesse trabalhando com objetos Python.

O SQLAlchemy é um exemplo de ORM. Ele permite que você trabalhe com bancos de dados SQL de maneira mais natural aos programadores Python. Em vez de escrever consultas SQL cruas, você pode usar métodos e atributos Python para manipular seus registros de banco de dados.

Mas por que usaríamos um ORM? Aqui estão algumas razões:

- Abstração de banco de dados: ORMs permitem que você mude de um tipo de banco de dados para outro com poucas alterações no código.

- Segurança: ORMs geralmente lidam com escapar de consultas e prevenir injeções SQL, um tipo comum de vulnerabilidade de segurança.

- Eficiência no desenvolvimento: ORMs podem gerar automaticamente esquemas, realizar migrações e outras tarefas que seriam demoradas para fazer manualmente.

### Configurações de ambiente e os 12 fatores

Uma boa prática no desenvolvimento de aplicações é separar as configurações do código. Configurações, como credenciais de banco de dados, são propensas a mudanças entre ambientes diferentes (como desenvolvimento, teste e produção). Misturá-las com o código pode tornar o processo de mudança entre esses ambientes complicado e propenso a erros.

??? tip "Caso queira saber mais sobre 12 fatores"
	Temos uma live focada nesse assunto com a participação especial do [Bruno Rocha](https://twitter.com/rochacbruno){:target="_blank"}

	![type:video](https://www.youtube.com/embed/DA-hOskxOxE)

	[:fontawesome-brands-youtube: Link direto](https://www.youtube.com/watch?v=DA-hOskxOxE){ .md-button }

Além disso, expor credenciais de banco de dados e outras informações sensíveis no código-fonte é uma prática de segurança ruim. Se esse código fosse comprometido, essas informações poderiam ser usadas para acessar e manipular seus recursos.

Por isso, usaremos o `pydantic-settings` para gerenciar nossas configurações de ambiente. A biblioteca permite que você defina configurações em arquivos separados ou variáveis de ambiente e acesse-as de uma maneira estruturada e segura em seu código.

Isso está alinhado com a metodologia dos 12 fatores, um conjunto de melhores práticas para desenvolvimento de aplicações modernas. O terceiro fator, "Config", afirma que as configurações que variam entre os ambientes devem ser armazenadas no ambiente e não no código.


Agora que entendemos melhor esses conceitos, vamos começar instalando as bibliotecas que vamos usar. O primeiro passo é instalar o SQLAlchemy, um ORM que nos permite trabalhar com bancos de dados SQL de maneira Pythonic. Além disso, o Alembic, que é uma ferramenta de migração de banco de dados, funciona muito bem com o SQLAlchemy e nos ajudará a gerenciar as alterações do esquema do nosso banco de dados.

```shell title="local:./projeto/$"
poetry add sqlalchemy
```

Além disso, para evitar a escrita de configurações do banco de dados diretamente no código-fonte, usaremos o `pydantic-settings`. Este pacote nos permite gerenciar as configurações do nosso aplicativo de uma maneira mais segura e estruturada.

```shell title="local:./projeto/$"
poetry add pydantic-settings
```

Agora estamos prontos para mergulhar na configuração do nosso banco de dados! Vamos em frente.

## O básico sobre SQLAlchemy

SQLAlchemy é uma biblioteca Python versátil, concebida para intermediar a interação entre Python e bancos de dados relacionais, como MySQL, PostgreSQL e SQLite. A biblioteca é constituída por duas partes principais: o Core e o ORM (Object Relational Mapper).

- **Core**: O Core do SQLAlchemy disponibiliza uma interface SQL abstrata, que possibilita a manipulação de bancos de dados relacionais de maneira segura, alinhada com as convenções do Python. Através do Core, é possível construir, analisar e executar instruções SQL, além de conectar-se a diversos tipos de bancos de dados utilizando a mesma API.

- **ORM**: ORM, ou Mapeamento Objeto-Relacional, é uma técnica que facilita a comunicação entre o código orientado a objetos e bancos de dados relacionais. Com o ORM do SQLAlchemy, os desenvolvedores podem interagir com o banco de dados utilizando classes e objetos Python, eliminando a necessidade de escrever instruções SQL diretamente.

Além do Core e do ORM, o SQLAlchemy conta com outros componentes cruciais que serão foco desta aula, a Engine e a Session:

### Engine

A 'Engine' do SQLAlchemy é o ponto de contato com o banco de dados, estabelecendo e gerenciando as conexões. Ela é instanciada através da função `create_engine()`, que recebe as credenciais do banco de dados, o endereço de conexão (URI) e configura o pool de conexões.

### Session

Quanto à persistência de dados e consultas ao banco de dados utilizando o ORM, a Session é a principal interface. Ela atua como um intermediário entre o aplicativo Python e o banco de dados, mediada pela Engine. A Session é encarregada de todas as transações, fornecendo uma API para conduzi-las.

Agora que conhecemos a Engine e a Session, vamos explorar a definição de modelos de dados.

## Definindo os Modelos de Dados com SQLAlchemy

Os modelos de dados definem a estrutura de como os dados serão armazenados no banco de dados. No ORM do SQLAlchemy, esses modelos são definidos como classes Python que herdam de uma classe base comum. A classe base é criada a partir de `DeclarativeBase`.

Cada classe que herda da classe base é automaticamente mapeada para uma tabela no banco de dados. Adicionalmente, a classe base inclui um objeto de metadados que é uma coleção de todas as tabelas que foram declaradas. Este objeto é utilizado para gerenciar operações como criação, modificação e exclusão de tabelas.

Vamos agora definir nosso modelo `User`. No diretório `fast_zero`, crie um novo arquivo chamado `models.py`.

```shell title="local:./projeto/$"
touch fast_zero/models.py
```

Inclua o seguinte código no arquivo `models.py`:

```python title="fast_zero/models.py" linenums="1"
from sqlalchemy.orm import DeclarativeBase
from sqlalchemy.orm import Mapped
from sqlalchemy.orm import mapped_column


class Base(DeclarativeBase):
    pass


class User(Base):
    __tablename__ = 'users'

    id: Mapped[int] = mapped_column(primary_key=True)
    username: Mapped[str]
    password: Mapped[str]
    email: Mapped[str]
```

Aqui, `Mapped` refere-se a um atributo Python que é associado (ou mapeado) a uma coluna específica em uma tabela de banco de dados. Por exemplo, `Mapped[int]` indica que este atributo é um inteiro que será mapeado para uma coluna correspondente em uma tabela de banco de dados. Da mesma forma, `Mapped[str]` se referiria a um atributo de string que seria mapeado para uma coluna de string correspondente. Esta abordagem permite ao SQLAlchemy realizar a conversão entre os tipos de dados Python e os tipos de dados do banco de dados, além de oferecer uma interface Pythonica para a interação entre eles.


## Testando as Tabelas

Antes de prosseguirmos, uma boa prática seria criar um teste para validar se toda a estrutura do banco de dados funciona. Vamos criar um arquivo para validar isso: `test_db.py`.

Ao desenvolver software, é uma boa prática criar testes para cada nova funcionalidade implementada. Após a criação do nosso modelo de usuário, precisamos garantir seu funcionamento conforme esperado. Para isso, vamos criar dois arquivos de teste na pasta `tests/`: `conftest.py` e `test_db.py`.

O arquivo `conftest.py` é utilizado pelo pytest para definir preparativos necessários antes da execução dos testes ou configurações comuns a diversos testes. Ele centraliza as chamadas para as fixtures.

??? info "Se fixtures são uma novidade para você"
	Existe uma live de Python onde discutimos especificamente sobre fixtures
	![type:video](https://www.youtube.com/embed/sidi9Z_IkLU)

	[:fontawesome-brands-youtube: Link direto ](https://youtu.be/sidi9Z_IkLU){ .md-button }

Por sua vez, o arquivo `test_db.py` será onde escreveremos os testes para nosso modelo de usuário. Isso ajudará a garantir que nossas tabelas estejam sendo criadas corretamente e que possam armazenar e recuperar informações conforme esperado.

Para criar esses arquivos, execute o seguinte comando:

```shell title="local:./projeto/$"
touch tests/test_db.py
touch tests/conftest.py
```

### Antes de Escrever os Testes

A essa altura, se estivéssemos buscando apenas cobertura, poderíamos simplesmente testar utilizando o modelo, e isso seria suficiente. No entanto, queremos verificar se toda a nossa interação com o banco de dados ocorrerá com sucesso. Isso inclui saber se os tipos de dados na tabela foram mapeados corretamente, se é possível interagir com o banco de dados, se o ORM está estruturado adequadamente com a classe base. Precisamos garantir que todo esse esquema funcione.

```mermaid
graph
  A[Aplicativo Python] -- utiliza --> B[SQLAlchemy ORM]
  B -- fornece --> D[Session]
  D -- interage com --> C[Modelos]
  C -- mapeados para --> G[Tabelas no Banco de Dados]
  D -- depende de --> E[Engine]
  E -- conecta-se com --> F[Banco de Dados]
  C -- associa-se a --> H[Metadata]
  H -- mantém informações de --> G[Tabelas no Banco de Dados]
```

Neste diagrama, vemos a relação completa entre o aplicativo Python e o banco de dados. A conexão é estabelecida através do SQLAlchemy ORM, que fornece uma Session para interagir com os Modelos. Esses modelos são mapeados para as tabelas no banco de dados, enquanto a Engine se conecta com o banco de dados e depende de Metadata para manter as informações das tabelas.

Portanto, criaremos uma fixture para que possamos usar todo esse esquema sempre que necessário.

### Criando uma Fixture para interações com o Banco de Dados

Para testar o banco, temos que fazer diversos passos, e isso pode tornar nosso teste bastante grande. Uma fixture pode ajudar a isolar toda essa configuração do banco de dados fora do teste. Assim, evitamos repetir o mesmo código em todos os testes e ainda garantimos que cada teste tenha sua própria versão limpa do banco de dados.

Vamos criar uma fixture para a conexão com o banco de dados chamada `session`:

```python title="tests/conftest.py"
# ...
from sqlalchemy import create_engine, select
from sqlalchemy.orm import sessionmaker

from fast_zero.models import Base

# ...


@pytest.fixture
def session():
    engine = create_engine('sqlite:///:memory:')
    Session = sessionmaker(bind=engine)
    Base.metadata.create_all(engine)
    yield Session()
    Base.metadata.drop_all(engine)
```

Aqui, estamos utilizando o SQLite como o banco de dados em memória para os testes. Essa é uma prática comum em testes unitários, pois a utilização de um banco de dados em memória é mais rápida do que um banco de dados persistido em disco. Com o SQLite em memória, podemos criar e destruir bancos de dados facilmente, o que é útil para isolar os testes e garantir que os dados de um teste não afetem outros testes. Além disso, não precisamos nos preocupar com a limpeza dos dados após a execução dos testes, já que o banco de dados em memória é descartado quando o programa é encerrado.

O que cada linha da fixture faz?

1. `create_engine('sqlite:///:memory:')`: cria um mecanismo de banco de dados SQLite em memória usando SQLAlchemy. Este mecanismo será usado para criar uma sessão de banco de dados para nossos testes.

2. `Session = sessionmaker(bind=engine)`: cria uma fábrica de sessões para criar sessões de banco de dados para nossos testes.

3. `Base.metadata.create_all(engine)`: cria todas as tabelas no banco de dados de teste antes de cada teste que usa a fixture `session`.

4. `yield Session()`: fornece uma instância de Session que será injetada em cada teste que solicita a fixture `session`. Essa sessão será usada para interagir com o banco de dados de teste.

5. `Base.metadata.drop_all(engine)`: após cada teste que usa a fixture `session`, todas as tabelas do banco de dados de teste são eliminadas, garantindo que cada teste seja executado contra um banco de dados limpo.

Resumindo, essa fixture está configurando e limpando um banco de dados de teste para cada teste que o solicita, assegurando que cada teste seja isolado e tenha seu próprio ambiente limpo para trabalhar. Isso é uma boa prática em testes de unidade, já que queremos que cada teste seja independente e não afete os demais.

### Criando um Teste para a Nossa Tabela

Agora, no arquivo `test_db.py`, vamos escrever um teste para a criação de um usuário. Este teste adiciona um novo usuário ao banco de dados, faz commit das mudanças, e depois verifica se o usuário foi devidamente criado consultando-o pelo nome de usuário. Se o usuário foi criado corretamente, o teste passa. Caso contrário, o teste falha, indicando que há algo errado com nossa função de criação de usuário.

```python title="tests/test_db.py" linenums="1"
from sqlalchemy import select
from fast_zero.models import User


def test_create_user(session):
    new_user = User(username='alice', password='secret', email='teste@test')
    session.add(new_user)
    session.commit()

    user = session.scalar(select(User).where(User.username == 'alice'))

    assert user.username == 'alice'
```

### Executando o teste

A execução de testes é uma parte vital do desenvolvimento de qualquer aplicação. Os testes nos ajudam a identificar e corrigir problemas antes que eles se tornem mais sérios. Eles também fornecem a confiança de que nossas mudanças não quebraram nenhuma funcionalidade existente. No nosso caso, vamos executar os testes para validar nossos modelos de usuário e garantir que eles estejam funcionando como esperado.

Para executar os testes, digite o seguinte comando:

```shell title="local:./projeto/$"
task test
```

```{.console .no-copy}
# ...
tests/test_app.py::test_root_deve_retornar_200_e_ola_mundo PASSED
tests/test_app.py::test_create_user PASSED
tests/test_app.py::test_read_users PASSED
tests/test_app.py::test_update_user PASSED
tests/test_app.py::test_delete_user PASSED
tests/test_db.py::test_create_user PASSED

---------- coverage: platform linux, python 3.11.3-final-0 -----------
Name                    Stmts   Miss  Cover
-------------------------------------------
fast_zero/__init__.py       0      0   100%
fast_zero/app.py           28      2    93%
fast_zero/models.py        11      0   100%
fast_zero/schemas.py       15      0   100%
-------------------------------------------
TOTAL                      54      2    96%
```

Neste caso, podemos ver que todos os nossos testes passaram com sucesso. Isso significa que nossa funcionalidade de criação de usuário está funcionando corretamente e que nosso modelo de usuário está sendo corretamente persistido no banco de dados.

Com nossos modelos e testes de banco de dados agora em ordem, estamos prontos para avançar para a próxima fase de configuração de nosso banco de dados e gerenciamento de migrações.

## Configuração do ambiente do banco de dados

Por fim, vamos configurar nosso banco de dados. Primeiro, vamos criar um novo arquivo chamado `settings.py` dentro do diretório `fast_zero`. Aqui, usaremos o Pydantic para criar uma classe `Settings` que irá pegar as configurações do nosso arquivo `.env`.

```shell title="local:./projeto/$"
touch fast_zero/settings.py
```

No arquivo `settings.py`, a classe `Settings` é definida como:

```python title="fast_zero/settings.py"
from pydantic_settings import BaseSettings, SettingsConfigDict


class Settings(BaseSettings):
    model_config = SettingsConfigDict(
        env_file='.env', env_file_encoding='utf-8'
    )

    DATABASE_URL: str
```

Agora, vamos definir o `DATABASE_URL` no nosso arquivo de ambiente `.env`. Crie o arquivo na raiz do projeto e adicione a seguinte linha:

```shell title="Edite o arquivo [./project/].env"
DATABASE_URL="sqlite:///database.db"
```

Com isso, quando a classe `Settings` for instanciada, ela irá automaticamente carregar as configurações do arquivo `.env`.

Finalmente, adicione o arquivo de banco de dados, `database.db`, ao `.gitignore` para garantir que não seja incluído no controle de versão. Adicionar informações sensíveis ou arquivos binários ao controle de versão é geralmente considerado uma prática ruim.

```shell title="local:./projeto/$"
echo 'database.db' >> .gitignore
```

## Instalando o Alembic e Criando a Primeira Migração

Antes de avançarmos, é importante entender o que são migrações de banco de dados e por que são úteis. As migrações são uma maneira de fazer alterações ou atualizações no banco de dados, como adicionar uma tabela ou uma coluna a uma tabela, ou alterar o tipo de dados de uma coluna. Elas são extremamente úteis, pois nos permitem manter o controle de todas as alterações feitas no esquema do banco de dados ao longo do tempo. Elas também nos permitem reverter para uma versão anterior do esquema do banco de dados, se necessário.

??? tip "Caso nunca tenha trabalhado com Migrações"
	Temos uma live de Python focada nesse assunto em específico

	![type:video](https://www.youtube.com/embed/yQtqkq9UkDA)

	[:fontawesome-brands-youtube: Link direto](https://youtu.be/yQtqkq9UkDA){ .md-button }

Agora, vamos começar instalando o Alembic, que é uma ferramenta de migração de banco de dados para SQLAlchemy. Usaremos o Poetry para adicionar o Alembic ao nosso projeto:

```shell title="local:./projeto/$"
poetry add alembic
```

Após a instalação do Alembic, precisamos iniciá-lo em nosso projeto. O comando de inicialização criará um diretório `migrations` e um arquivo de configuração `alembic.ini`:

```shell title="local:./projeto/$"
alembic init migrations
```

Com isso, a estrutura do nosso projeto sofre algumas alterações e novos arquivos são criados:

```{.plaintext hl_lines="3 9-13" .no-copy}
.
├── .env
├── alembic.ini
├── fast_zero
│  ├── __init__.py
│  ├── app.py
│  ├── models.py
│  └── schemas.py
├── migrations
│  ├── env.py
│  ├── README
│  ├── script.py.mako
│  └── versions
├── poetry.lock
├── pyproject.toml
├── README.md
└── tests
   ├── __init__.py
   ├── conftest.py
   ├── test_app.py
   └── test_db.py
```

No arquivo `alembic.ini`: ficam as configurações gerais das nossas migrações. Na pasta `migrations` foram criados um arquivo chamado `env.py`, esse arquivo é responsável por como as migrações serão feitas e o arquivo `script.py.mako` é um template para as novas migrações.

### Criando uma migração automática

Com o Alembic devidamente instalado e iniciado, agora é o momento de gerar nossa primeira migração. Mas, antes disso, precisamos garantir que o Alembic consiga acessar nossas configurações e modelos corretamente. Para isso, vamos fazer algumas alterações no arquivo `migrations/env.py`.

Neste arquivo, precisamos:

1. Importar as `Settings` do nosso arquivo `settings.py` e a `Base` dos nossos modelos.
2. Configurar a URL do SQLAlchemy para ser a mesma que definimos em `Settings`.
3. Verificar a existência do arquivo de configuração do Alembic e, se presente, lê-lo.
4. Definir os metadados de destino como `Base.metadata`, que é o que o Alembic utilizará para gerar automaticamente as migrações.

O arquivo `migrations/env.py` modificado ficará assim:

```python title="migrations/env.py"
# ...
from alembic import context
from fast_zero.settings import Settings
from fast_zero.models import Base

config = context.config
config.set_main_option('sqlalchemy.url', Settings().DATABASE_URL)

if config.config_file_name is not None:
    fileConfig(config.config_file_name)

target_metadata = Base.metadata

# ...
```

Feitas essas alterações, estamos prontos para gerar nossa primeira migração automática. O Alembic é capaz de gerar migrações a partir das mudanças detectadas nos nossos modelos do SQLAlchemy.

Para criar a migração, utilizamos o seguinte comando:

```shell title="local:./projeto/$"
alembic revision --autogenerate -m "create users table"
```

Este comando instrui o Alembic a criar uma nova revisão de migração no diretório `migrations/versions`. A revisão gerada conterá os comandos SQL necessários para aplicar a migração (criar a tabela de usuários) e para reverter essa migração, caso seja necessário.

## Analisando a migração automática

Ao criar uma migração automática com o Alembic, um arquivo é gerado dentro da pasta `migrations/versions`. O nome deste arquivo começa com um ID de revisão (um hash único gerado pelo Alembic), seguido por uma breve descrição que fornecemos no momento da criação da migração, neste caso, `create_users_table`.

Vamos analisar o arquivo de migração:

```{.python title="migrations/versions/e018397cecf4_create_users_table.py" .no-copy}
"""create users table

Revision ID: e018397cecf4
Revises:
Create Date: 2023-07-13 03:43:03.730534

"""
from alembic import op
import sqlalchemy as sa


# revision identifiers, used by Alembic.
revision = 'e018397cecf4'
down_revision = None
branch_labels = None
depends_on = None


def upgrade() -> None:
    # ### commands auto generated by Alembic - please adjust! ###
    op.create_table('users',
    sa.Column('id', sa.Integer(), nullable=False),
    sa.Column('username', sa.String(), nullable=False),
    sa.Column('password', sa.String(), nullable=False),
    sa.Column('email', sa.String(), nullable=False),
    sa.PrimaryKeyConstraint('id')
    )
    # ### end Alembic commands ###


def downgrade() -> None:
    # ### commands auto generated by Alembic - please adjust! ###
    op.drop_table('users')
    # ### end Alembic commands ###
```

Esse arquivo descreve as mudanças a serem feitas no banco de dados. Ele usa a linguagem core do SQLAlchemy, que é mais baixo nível que o ORM. As funções `upgrade` e `downgrade` definem, respectivamente, o que fazer para aplicar e para desfazer a migração. No nosso caso, a função `upgrade` cria a tabela 'users' com os campos que definimos em `fast_zero/models.py`e a função `downgrade` a remove.

Apesar desta migração ter sido criada, ela ainda não foi aplicada ao nosso banco de dados. No entanto, o Alembic já criou um arquivo `database.db`, conforme especificamos no arquivo `.env` e que foi lido pela classe `Settings` do Pydantic. Além disso, ele criou uma tabela `alembic_version` no banco de dados para controlar as versões das migrações que foram aplicadas.

??? info "Caso não tenha o SQLite instalado na sua máquina:"

    ```shell title="Arch"
    pacman -S sqlite
    ```

    ```shell title="Debian/Ubuntu"
    sudo apt install sqlite
    ```

    ```shell title="Mac"
    brew install sqlite
    ```

    * Para usuários Windows, ver o endereço [SQLite Downloads](https://sqlite.org/download.html){:target="_blank"}


<<<<<<< HEAD
```shell title="$ Execução no terminal!"
=======
```shell title="local:./projeto/$"
>>>>>>> dc14a1d6
sqlite3 database.db
```

```{.console .no-copy}
SQLite version 3.42.0 2023-05-16 12:36:15
Enter ".help" for usage hints.
sqlite> .schema
CREATE TABLE alembic_version (
	version_num VARCHAR(32) NOT NULL,
	CONSTRAINT alembic_version_pkc PRIMARY KEY (version_num)
);
sqlite> .exit
```

Para aplicar as migrações, usamos o comando `upgrade` do CLI Alembic. O argumento `head` indica que queremos aplicar todas as migrações que ainda não foram aplicadas:

```shell title="local:./projeto/$"
alembic upgrade head
```

```{.console .no-copy}
INFO  [alembic.runtime.migration] Context impl SQLiteImpl.
INFO  [alembic.runtime.migration] Will assume non-transactional DDL.
INFO  [alembic.runtime.migration] Running upgrade  -> e018397cecf4, create users table
```

Agora, se examinarmos nosso banco de dados novamente, veremos que a tabela users foi criada:

<<<<<<< HEAD
```shell title="$ Execução no terminal!"
=======
```shell title="local:./project/$"
>>>>>>> dc14a1d6
sqlite3 database.db
```

```{.console .no-copy}
SQLite version 3.42.0 2023-05-16 12:36:15
Enter ".help" for usage hints.
sqlite> .schema
CREATE TABLE alembic_version (
	version_num VARCHAR(32) NOT NULL,
	CONSTRAINT alembic_version_pkc PRIMARY KEY (version_num)
);
CREATE TABLE users (
	id INTEGER NOT NULL,
	username VARCHAR NOT NULL,
	password VARCHAR NOT NULL,
	email VARCHAR NOT NULL,
	PRIMARY KEY (id)
);
sqlite> .exit
```

Finalmente, lembre-se de que todas essas mudanças que fizemos só existem localmente no seu ambiente de trabalho até agora. Para que sejam compartilhadas com outras pessoas, precisamos fazer commit dessas mudanças no nosso sistema de controle de versão.

## Commit

Primeiro, vamos verificar o status do nosso repositório para ver as mudanças que fizemos:

```shell title="local:./projeto/$"
git status
```

Você verá uma lista de arquivos que foram modificados ou adicionados. As alterações devem incluir os arquivos de migração que criamos, bem como quaisquer alterações que fizemos em nossos arquivos de modelo e configuração.

Em seguida, vamos adicionar todas as mudanças ao próximo commit:

```shell title="local:./projeto/$"
git add .
```

Agora, estamos prontos para fazer o commit das nossas alterações. Vamos fornecer uma mensagem de commit que descreve as mudanças que fizemos:

```shell title="local:./projeto/$"
git commit -m "Adicionada a primeira migração com Alembic. Criada tabela de usuários."
```

Finalmente, vamos enviar as mudanças para o repositório remoto:

```shell title="local:./projeto/$"
git push
```

E pronto! As mudanças que fizemos foram salvas no histórico do Git e agora estão disponíveis no git.


## Conclusão

Nesta aula, demos passos significativos para preparar nosso projeto FastAPI para interagir com um banco de dados. Começamos definindo nosso primeiro modelo de dados, o `User`, utilizando o SQLAlchemy. Além disso, em conformidade com as práticas de Desenvolvimento Orientado por Testes (TDD), implementamos um teste para assegurar que a funcionalidade de criação de um novo usuário no banco de dados esteja operando corretamente.

Avançamos para configurar o ambiente de desenvolvimento, onde estabelecemos um arquivo `.env` para armazenar nossa `DATABASE_URL` e ajustamos o SQLAlchemy para utilizar essa URL. Complementarmente, incluímos o arquivo do banco de dados ao `.gitignore` para evitar que seja rastreado pelo controle de versão.

Na última parte desta aula, focamos na instalação e configuração do Alembic, uma ferramenta de migração de banco de dados para SQLAlchemy. Usando o Alembic, criamos nossa primeira migração que, automaticamente, gera o esquema do banco de dados a partir dos nossos modelos SQLAlchemy.

Com esses passos, nosso projeto está bem encaminhado para começar a persistir dados. Na próxima aula, avançaremos para a fase crucial de conectar o SQLAlchemy aos endpoints do nosso projeto. Isso permitirá a realização de operações de CRUD nos nossos usuários diretamente através da API.<|MERGE_RESOLUTION|>--- conflicted
+++ resolved
@@ -62,13 +62,13 @@
 
 Agora que entendemos melhor esses conceitos, vamos começar instalando as bibliotecas que vamos usar. O primeiro passo é instalar o SQLAlchemy, um ORM que nos permite trabalhar com bancos de dados SQL de maneira Pythonic. Além disso, o Alembic, que é uma ferramenta de migração de banco de dados, funciona muito bem com o SQLAlchemy e nos ajudará a gerenciar as alterações do esquema do nosso banco de dados.
 
-```shell title="local:./projeto/$"
+```shell title="$ Execução no terminal!"
 poetry add sqlalchemy
 ```
 
 Além disso, para evitar a escrita de configurações do banco de dados diretamente no código-fonte, usaremos o `pydantic-settings`. Este pacote nos permite gerenciar as configurações do nosso aplicativo de uma maneira mais segura e estruturada.
 
-```shell title="local:./projeto/$"
+```shell title="$ Execução no terminal!"
 poetry add pydantic-settings
 ```
 
@@ -102,7 +102,7 @@
 
 Vamos agora definir nosso modelo `User`. No diretório `fast_zero`, crie um novo arquivo chamado `models.py`.
 
-```shell title="local:./projeto/$"
+```shell title="$ Execução no terminal!"
 touch fast_zero/models.py
 ```
 
@@ -134,24 +134,7 @@
 
 Antes de prosseguirmos, uma boa prática seria criar um teste para validar se toda a estrutura do banco de dados funciona. Vamos criar um arquivo para validar isso: `test_db.py`.
 
-Ao desenvolver software, é uma boa prática criar testes para cada nova funcionalidade implementada. Após a criação do nosso modelo de usuário, precisamos garantir seu funcionamento conforme esperado. Para isso, vamos criar dois arquivos de teste na pasta `tests/`: `conftest.py` e `test_db.py`.
-
-O arquivo `conftest.py` é utilizado pelo pytest para definir preparativos necessários antes da execução dos testes ou configurações comuns a diversos testes. Ele centraliza as chamadas para as fixtures.
-
-??? info "Se fixtures são uma novidade para você"
-	Existe uma live de Python onde discutimos especificamente sobre fixtures
-	![type:video](https://www.youtube.com/embed/sidi9Z_IkLU)
-
-	[:fontawesome-brands-youtube: Link direto ](https://youtu.be/sidi9Z_IkLU){ .md-button }
-
-Por sua vez, o arquivo `test_db.py` será onde escreveremos os testes para nosso modelo de usuário. Isso ajudará a garantir que nossas tabelas estejam sendo criadas corretamente e que possam armazenar e recuperar informações conforme esperado.
-
-Para criar esses arquivos, execute o seguinte comando:
-
-```shell title="local:./projeto/$"
-touch tests/test_db.py
-touch tests/conftest.py
-```
+A partir daqui, você pode prosseguir com a estruturação do conteúdo desse arquivo para definir os testes necessários para validar o seu modelo de usuário e sua interação com o banco de dados.
 
 ### Antes de Escrever os Testes
 
@@ -239,12 +222,13 @@
 
 Para executar os testes, digite o seguinte comando:
 
-```shell title="local:./projeto/$"
+```shell title="$ Execução no terminal!"
 task test
 ```
 
 ```{.console .no-copy}
 # ...
+
 tests/test_app.py::test_root_deve_retornar_200_e_ola_mundo PASSED
 tests/test_app.py::test_create_user PASSED
 tests/test_app.py::test_read_users PASSED
@@ -271,7 +255,7 @@
 
 Por fim, vamos configurar nosso banco de dados. Primeiro, vamos criar um novo arquivo chamado `settings.py` dentro do diretório `fast_zero`. Aqui, usaremos o Pydantic para criar uma classe `Settings` que irá pegar as configurações do nosso arquivo `.env`.
 
-```shell title="local:./projeto/$"
+```shell title="$ Execução no terminal!"
 touch fast_zero/settings.py
 ```
 
@@ -291,7 +275,7 @@
 
 Agora, vamos definir o `DATABASE_URL` no nosso arquivo de ambiente `.env`. Crie o arquivo na raiz do projeto e adicione a seguinte linha:
 
-```shell title="Edite o arquivo [./project/].env"
+```shell title=".env"
 DATABASE_URL="sqlite:///database.db"
 ```
 
@@ -299,7 +283,7 @@
 
 Finalmente, adicione o arquivo de banco de dados, `database.db`, ao `.gitignore` para garantir que não seja incluído no controle de versão. Adicionar informações sensíveis ou arquivos binários ao controle de versão é geralmente considerado uma prática ruim.
 
-```shell title="local:./projeto/$"
+```shell title="$ Execução no terminal!"
 echo 'database.db' >> .gitignore
 ```
 
@@ -316,13 +300,13 @@
 
 Agora, vamos começar instalando o Alembic, que é uma ferramenta de migração de banco de dados para SQLAlchemy. Usaremos o Poetry para adicionar o Alembic ao nosso projeto:
 
-```shell title="local:./projeto/$"
+```shell title="$ Execução no terminal!"
 poetry add alembic
 ```
 
 Após a instalação do Alembic, precisamos iniciá-lo em nosso projeto. O comando de inicialização criará um diretório `migrations` e um arquivo de configuração `alembic.ini`:
 
-```shell title="local:./projeto/$"
+```shell title="$ Execução no terminal!"
 alembic init migrations
 ```
 
@@ -388,7 +372,7 @@
 
 Para criar a migração, utilizamos o seguinte comando:
 
-```shell title="local:./projeto/$"
+```shell title="$ Execução no terminal!"
 alembic revision --autogenerate -m "create users table"
 ```
 
@@ -441,7 +425,7 @@
 
 Apesar desta migração ter sido criada, ela ainda não foi aplicada ao nosso banco de dados. No entanto, o Alembic já criou um arquivo `database.db`, conforme especificamos no arquivo `.env` e que foi lido pela classe `Settings` do Pydantic. Além disso, ele criou uma tabela `alembic_version` no banco de dados para controlar as versões das migrações que foram aplicadas.
 
-??? info "Caso não tenha o SQLite instalado na sua máquina:"
+??? tip "Caso não tenha o SQLite instalado na sua máquina:"
 
     ```shell title="Arch"
     pacman -S sqlite
@@ -458,11 +442,7 @@
     * Para usuários Windows, ver o endereço [SQLite Downloads](https://sqlite.org/download.html){:target="_blank"}
 
 
-<<<<<<< HEAD
-```shell title="$ Execução no terminal!"
-=======
-```shell title="local:./projeto/$"
->>>>>>> dc14a1d6
+```shell title="$ Execução no terminal!"
 sqlite3 database.db
 ```
 
@@ -479,7 +459,7 @@
 
 Para aplicar as migrações, usamos o comando `upgrade` do CLI Alembic. O argumento `head` indica que queremos aplicar todas as migrações que ainda não foram aplicadas:
 
-```shell title="local:./projeto/$"
+```shell title="$ Execução no terminal!"
 alembic upgrade head
 ```
 
@@ -491,11 +471,7 @@
 
 Agora, se examinarmos nosso banco de dados novamente, veremos que a tabela users foi criada:
 
-<<<<<<< HEAD
-```shell title="$ Execução no terminal!"
-=======
-```shell title="local:./project/$"
->>>>>>> dc14a1d6
+```shell title="$ Execução no terminal!"
 sqlite3 database.db
 ```
 
@@ -523,7 +499,7 @@
 
 Primeiro, vamos verificar o status do nosso repositório para ver as mudanças que fizemos:
 
-```shell title="local:./projeto/$"
+```shell title="$ Execução no terminal!"
 git status
 ```
 
@@ -531,19 +507,19 @@
 
 Em seguida, vamos adicionar todas as mudanças ao próximo commit:
 
-```shell title="local:./projeto/$"
+```shell title="$ Execução no terminal!"
 git add .
 ```
 
 Agora, estamos prontos para fazer o commit das nossas alterações. Vamos fornecer uma mensagem de commit que descreve as mudanças que fizemos:
 
-```shell title="local:./projeto/$"
+```shell title="$ Execução no terminal!"
 git commit -m "Adicionada a primeira migração com Alembic. Criada tabela de usuários."
 ```
 
 Finalmente, vamos enviar as mudanças para o repositório remoto:
 
-```shell title="local:./projeto/$"
+```shell title="$ Execução no terminal!"
 git push
 ```
 

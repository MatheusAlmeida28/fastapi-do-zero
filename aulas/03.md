---
title: Configurando o banco de dados e gerenciando migrações com Alembic
description: Criação de um modelo usando SQLAlchemy e migrações
---

# Configurando o Banco de Dados e Gerenciando Migrações com Alembic

---
Objetivos dessa aula:

-  Introdução ao SQLAlchemy e Alembic
-  Instalando SQLAlchemy e Alembic
-  Configurando e criando o banco de dados
-  Criando e localizando tabelas utilizando SQLAlchemy
-  Testando a criação de tabelas
-  Gerenciando migrações do banco de dados com Alembic

??? tip "Caso prefira ver a aula em vídeo"
	![type:video](https://www.youtube.com/embed/u31qwQUeGuM)

[Aula :fontawesome-brands-youtube:](#){ .md-button }
[Slides :fontawesome-solid-file-powerpoint:](https://github.com/dunossauro/fastapi-do-zero/blob/main/slides/pdf/aula_03.pdf){ .md-button }
[Código :fontawesome-solid-code:](https://github.com/dunossauro/fastapi-do-zero/tree/main/codigo_das_aulas/03/){ .md-button }

---

Olá a todos! Se você está chegando agora, recomendamos verificar as aulas anteriores de nosso curso "FastAPI do Zero: Criando um Projeto com Bancos de Dados, Testes e Deploy". Hoje, vamos mergulhar no SQLAlchemy e no Alembic, e começaremos a configurar nosso banco de dados.

Antes de mergulharmos na instalação e configuração, vamos esclarecer alguns conceitos.

### O que é um ORM e por que usamos um?

ORM significa Mapeamento Objeto-Relacional. É uma técnica de programação que vincula (ou mapeia) objetos a registros de banco de dados. Em outras palavras, um ORM permite que você interaja com seu banco de dados, como se você estivesse trabalhando com objetos Python.

O SQLAlchemy é um exemplo de ORM. Ele permite que você trabalhe com bancos de dados SQL de maneira mais natural aos programadores Python. Em vez de escrever consultas SQL cruas, você pode usar métodos e atributos Python para manipular seus registros de banco de dados.

Mas por que usaríamos um ORM? Aqui estão algumas razões:

- Abstração de banco de dados: ORMs permitem que você mude de um tipo de banco de dados para outro com poucas alterações no código.

- Segurança: ORMs geralmente lidam com escapar de consultas e prevenir injeções SQL, um tipo comum de vulnerabilidade de segurança.

- Eficiência no desenvolvimento: ORMs podem gerar automaticamente esquemas, realizar migrações e outras tarefas que seriam demoradas para fazer manualmente.

### Configurações de ambiente e os 12 fatores

Uma boa prática no desenvolvimento de aplicações é separar as configurações do código. Configurações, como credenciais de banco de dados, são propensas a mudanças entre ambientes diferentes (como desenvolvimento, teste e produção). Misturá-las com o código pode tornar o processo de mudança entre esses ambientes complicado e propenso a erros.

??? tip "Caso queira saber mais sobre 12 fatores"
	Temos uma live focada nesse assunto com a participação especial do [Bruno Rocha](https://twitter.com/rochacbruno){:target="_blank"}

	![type:video](https://www.youtube.com/embed/DA-hOskxOxE)

	[:fontawesome-brands-youtube: Link direto](https://www.youtube.com/watch?v=DA-hOskxOxE){ .md-button }

Além disso, expor credenciais de banco de dados e outras informações sensíveis no código-fonte é uma prática de segurança ruim. Se esse código fosse comprometido, essas informações poderiam ser usadas para acessar e manipular seus recursos.

Por isso, usaremos o `pydantic-settings` para gerenciar nossas configurações de ambiente. A biblioteca permite que você defina configurações em arquivos separados ou variáveis de ambiente e acesse-as de uma maneira estruturada e segura em seu código.

Isso está alinhado com a metodologia dos 12 fatores, um conjunto de melhores práticas para desenvolvimento de aplicações modernas. O terceiro fator, "Config", afirma que as configurações que variam entre os ambientes devem ser armazenadas no ambiente e não no código.


Agora que entendemos melhor esses conceitos, vamos começar instalando as bibliotecas que vamos usar. O primeiro passo é instalar o SQLAlchemy, um ORM que nos permite trabalhar com bancos de dados SQL de maneira Pythonic. Além disso, o Alembic, que é uma ferramenta de migração de banco de dados, funciona muito bem com o SQLAlchemy e nos ajudará a gerenciar as alterações do esquema do nosso banco de dados.

```shell title="local:./projeto/$"
poetry add sqlalchemy
```

Além disso, para evitar a escrita de configurações do banco de dados diretamente no código-fonte, usaremos o `pydantic-settings`. Este pacote nos permite gerenciar as configurações do nosso aplicativo de uma maneira mais segura e estruturada.

```shell title="local:./projeto/$"
poetry add pydantic-settings
```

Agora estamos prontos para mergulhar na configuração do nosso banco de dados! Vamos em frente.

## O básico sobre SQLAlchemy

SQLAlchemy é uma biblioteca Python versátil, concebida para intermediar a interação entre Python e bancos de dados relacionais, como MySQL, PostgreSQL e SQLite. A biblioteca é constituída por duas partes principais: o Core e o ORM (Object Relational Mapper).

- **Core**: O Core do SQLAlchemy disponibiliza uma interface SQL abstrata, que possibilita a manipulação de bancos de dados relacionais de maneira segura, alinhada com as convenções do Python. Através do Core, é possível construir, analisar e executar instruções SQL, além de conectar-se a diversos tipos de bancos de dados utilizando a mesma API.

- **ORM**: ORM, ou Mapeamento Objeto-Relacional, é uma técnica que facilita a comunicação entre o código orientado a objetos e bancos de dados relacionais. Com o ORM do SQLAlchemy, os desenvolvedores podem interagir com o banco de dados utilizando classes e objetos Python, eliminando a necessidade de escrever instruções SQL diretamente.

Além do Core e do ORM, o SQLAlchemy conta com outros componentes cruciais que serão foco desta aula, a Engine e a Session:

### Engine

A 'Engine' do SQLAlchemy é o ponto de contato com o banco de dados, estabelecendo e gerenciando as conexões. Ela é instanciada através da função `create_engine()`, que recebe as credenciais do banco de dados, o endereço de conexão (URI) e configura o pool de conexões.

### Session

Quanto à persistência de dados e consultas ao banco de dados utilizando o ORM, a Session é a principal interface. Ela atua como um intermediário entre o aplicativo Python e o banco de dados, mediada pela Engine. A Session é encarregada de todas as transações, fornecendo uma API para conduzi-las.

Agora que conhecemos a Engine e a Session, vamos explorar a definição de modelos de dados.

## Definindo os Modelos de Dados com SQLAlchemy

Os modelos de dados definem a estrutura de como os dados serão armazenados no banco de dados. No ORM do SQLAlchemy, esses modelos são definidos como classes Python que herdam de uma classe base comum. A classe base é criada a partir de `DeclarativeBase`.

Cada classe que herda da classe base é automaticamente mapeada para uma tabela no banco de dados. Adicionalmente, a classe base inclui um objeto de metadados que é uma coleção de todas as tabelas que foram declaradas. Este objeto é utilizado para gerenciar operações como criação, modificação e exclusão de tabelas.

Vamos agora definir nosso modelo `User`. No diretório `fast_zero`, crie um novo arquivo chamado `models.py`.

```shell title="local:./projeto/$"
touch fast_zero/models.py
```

Inclua o seguinte código no arquivo `models.py`:

```python title="fast_zero/models.py" linenums="1"
from sqlalchemy.orm import DeclarativeBase
from sqlalchemy.orm import Mapped
from sqlalchemy.orm import mapped_column


class Base(DeclarativeBase):
    pass


class User(Base):
    __tablename__ = 'users'

    id: Mapped[int] = mapped_column(primary_key=True)
    username: Mapped[str]
    password: Mapped[str]
    email: Mapped[str]
```

Aqui, `Mapped` refere-se a um atributo Python que é associado (ou mapeado) a uma coluna específica em uma tabela de banco de dados. Por exemplo, `Mapped[int]` indica que este atributo é um inteiro que será mapeado para uma coluna correspondente em uma tabela de banco de dados. Da mesma forma, `Mapped[str]` se referiria a um atributo de string que seria mapeado para uma coluna de string correspondente. Esta abordagem permite ao SQLAlchemy realizar a conversão entre os tipos de dados Python e os tipos de dados do banco de dados, além de oferecer uma interface Pythonica para a interação entre eles.


## Testando as Tabelas

<<<<<<< HEAD
Ao desenvolver software, é uma boa prática criar testes para cada nova funcionalidade implementada. Após a criação do nosso modelo de usuário, precisamos garantir seu funcionamento conforme esperado. Para isso, vamos criar dois arquivos de teste na pasta `tests/`: `conftest.py` e `test_db.py`.

O arquivo `conftest.py` é utilizado pelo pytest para definir preparativos necessários antes da execução dos testes ou configurações comuns a diversos testes. Ele centraliza as chamadas para as fixtures.

??? info "Se fixtures são uma novidade para você"
	Existe uma live de Python onde discutimos especificamente sobre fixtures
	![type:video](https://www.youtube.com/embed/sidi9Z_IkLU)

	[:fontawesome-brands-youtube: Link direto ](https://youtu.be/sidi9Z_IkLU){ .md-button }

Por sua vez, o arquivo `test_db.py` será onde escreveremos os testes para nosso modelo de usuário. Isso ajudará a garantir que nossas tabelas estejam sendo criadas corretamente e que possam armazenar e recuperar informações conforme esperado.

Para criar esses arquivos, execute o seguinte comando:

```shell title="local:./projeto/$"
touch tests/test_db.py
touch tests/conftest.py
```
Antes de prosseguirmos, uma boa prática seria criar um teste para validar se toda a estrutura do banco de dados funciona. Vamos criar um arquivo para validar isso: `test_db.py`.

Ao desenvolver software, é uma boa prática criar testes para cada nova funcionalidade implementada. Após a criação do nosso modelo de usuário, precisamos garantir seu funcionamento conforme esperado. Para isso, vamos criar dois arquivos de teste na pasta `tests/`: `conftest.py` e `test_db.py`.

O arquivo `conftest.py` é utilizado pelo pytest para definir preparativos necessários antes da execução dos testes ou configurações comuns a diversos testes. Ele centraliza as chamadas para as fixtures.

??? info "Se fixtures são uma novidade para você"
	Existe uma live de Python onde discutimos especificamente sobre fixtures
	![type:video](https://www.youtube.com/embed/sidi9Z_IkLU)

	[:fontawesome-brands-youtube: Link direto ](https://youtu.be/sidi9Z_IkLU){ .md-button }

Por sua vez, o arquivo `test_db.py` será onde escreveremos os testes para nosso modelo de usuário. Isso ajudará a garantir que nossas tabelas estejam sendo criadas corretamente e que possam armazenar e recuperar informações conforme esperado.

Para criar esses arquivos, execute o seguinte comando:

```shell title="local:./projeto/$"
touch tests/test_db.py
touch tests/conftest.py
```
=======
Antes de prosseguirmos, uma boa prática seria criar um teste para validar se toda a estrutura do banco de dados funciona. Vamos criar um arquivo para validar isso: `test_db.py`.

A partir daqui, você pode prosseguir com a estruturação do conteúdo desse arquivo para definir os testes necessários para validar o seu modelo de usuário e sua interação com o banco de dados.
>>>>>>> cf2d93ca

### Antes de Escrever os Testes

A essa altura, se estivéssemos buscando apenas cobertura, poderíamos simplesmente testar utilizando o modelo, e isso seria suficiente. No entanto, queremos verificar se toda a nossa interação com o banco de dados ocorrerá com sucesso. Isso inclui saber se os tipos de dados na tabela foram mapeados corretamente, se é possível interagir com o banco de dados, se o ORM está estruturado adequadamente com a classe base. Precisamos garantir que todo esse esquema funcione.

```mermaid
graph
  A[Aplicativo Python] -- utiliza --> B[SQLAlchemy ORM]
  B -- fornece --> D[Session]
  D -- interage com --> C[Modelos]
  C -- mapeados para --> G[Tabelas no Banco de Dados]
  D -- depende de --> E[Engine]
  E -- conecta-se com --> F[Banco de Dados]
  C -- associa-se a --> H[Metadata]
  H -- mantém informações de --> G[Tabelas no Banco de Dados]
```

Neste diagrama, vemos a relação completa entre o aplicativo Python e o banco de dados. A conexão é estabelecida através do SQLAlchemy ORM, que fornece uma Session para interagir com os Modelos. Esses modelos são mapeados para as tabelas no banco de dados, enquanto a Engine se conecta com o banco de dados e depende de Metadata para manter as informações das tabelas.

Portanto, criaremos uma fixture para que possamos usar todo esse esquema sempre que necessário.

### Criando uma Fixture para interações com o Banco de Dados

Para testar o banco, temos que fazer diversos passos, e isso pode tornar nosso teste bastante grande. Uma fixture pode ajudar a isolar toda essa configuração do banco de dados fora do teste. Assim, evitamos repetir o mesmo código em todos os testes e ainda garantimos que cada teste tenha sua própria versão limpa do banco de dados.

Vamos criar uma fixture para a conexão com o banco de dados chamada `session`:

```python title="tests/conftest.py"
# ...
from sqlalchemy import create_engine, select
from sqlalchemy.orm import sessionmaker

from fast_zero.models import Base

# ...


@pytest.fixture
def session():
    engine = create_engine('sqlite:///:memory:')
    Session = sessionmaker(bind=engine)
    Base.metadata.create_all(engine)
    yield Session()
    Base.metadata.drop_all(engine)
```

Aqui, estamos utilizando o SQLite como o banco de dados em memória para os testes. Essa é uma prática comum em testes unitários, pois a utilização de um banco de dados em memória é mais rápida do que um banco de dados persistido em disco. Com o SQLite em memória, podemos criar e destruir bancos de dados facilmente, o que é útil para isolar os testes e garantir que os dados de um teste não afetem outros testes. Além disso, não precisamos nos preocupar com a limpeza dos dados após a execução dos testes, já que o banco de dados em memória é descartado quando o programa é encerrado.

O que cada linha da fixture faz?

1. `create_engine('sqlite:///:memory:')`: cria um mecanismo de banco de dados SQLite em memória usando SQLAlchemy. Este mecanismo será usado para criar uma sessão de banco de dados para nossos testes.

2. `Session = sessionmaker(bind=engine)`: cria uma fábrica de sessões para criar sessões de banco de dados para nossos testes.

3. `Base.metadata.create_all(engine)`: cria todas as tabelas no banco de dados de teste antes de cada teste que usa a fixture `session`.

4. `yield Session()`: fornece uma instância de Session que será injetada em cada teste que solicita a fixture `session`. Essa sessão será usada para interagir com o banco de dados de teste.

5. `Base.metadata.drop_all(engine)`: após cada teste que usa a fixture `session`, todas as tabelas do banco de dados de teste são eliminadas, garantindo que cada teste seja executado contra um banco de dados limpo.

Resumindo, essa fixture está configurando e limpando um banco de dados de teste para cada teste que o solicita, assegurando que cada teste seja isolado e tenha seu próprio ambiente limpo para trabalhar. Isso é uma boa prática em testes de unidade, já que queremos que cada teste seja independente e não afete os demais.

### Criando um Teste para a Nossa Tabela

Agora, no arquivo `test_db.py`, vamos escrever um teste para a criação de um usuário. Este teste adiciona um novo usuário ao banco de dados, faz commit das mudanças, e depois verifica se o usuário foi devidamente criado consultando-o pelo nome de usuário. Se o usuário foi criado corretamente, o teste passa. Caso contrário, o teste falha, indicando que há algo errado com nossa função de criação de usuário.

```python title="tests/test_db.py" linenums="1"
from sqlalchemy import select
from fast_zero.models import User


def test_create_user(session):
    new_user = User(username='alice', password='secret', email='teste@test')
    session.add(new_user)
    session.commit()

    user = session.scalar(select(User).where(User.username == 'alice'))

    assert user.username == 'alice'
```

### Executando o teste

A execução de testes é uma parte vital do desenvolvimento de qualquer aplicação. Os testes nos ajudam a identificar e corrigir problemas antes que eles se tornem mais sérios. Eles também fornecem a confiança de que nossas mudanças não quebraram nenhuma funcionalidade existente. No nosso caso, vamos executar os testes para validar nossos modelos de usuário e garantir que eles estejam funcionando como esperado.

Para executar os testes, digite o seguinte comando:

```shell title="local:./projeto/$"
task test
```

```{.console .no-copy}
# ...
tests/test_app.py::test_root_deve_retornar_200_e_ola_mundo PASSED
tests/test_app.py::test_create_user PASSED
tests/test_app.py::test_read_users PASSED
tests/test_app.py::test_update_user PASSED
tests/test_app.py::test_delete_user PASSED
tests/test_db.py::test_create_user PASSED

---------- coverage: platform linux, python 3.11.3-final-0 -----------
Name                    Stmts   Miss  Cover
-------------------------------------------
fast_zero/__init__.py       0      0   100%
fast_zero/app.py           28      2    93%
fast_zero/models.py        11      0   100%
fast_zero/schemas.py       15      0   100%
-------------------------------------------
TOTAL                      54      2    96%
```

Neste caso, podemos ver que todos os nossos testes passaram com sucesso. Isso significa que nossa funcionalidade de criação de usuário está funcionando corretamente e que nosso modelo de usuário está sendo corretamente persistido no banco de dados.

Com nossos modelos e testes de banco de dados agora em ordem, estamos prontos para avançar para a próxima fase de configuração de nosso banco de dados e gerenciamento de migrações.

## Configuração do ambiente do banco de dados

Por fim, vamos configurar nosso banco de dados. Primeiro, vamos criar um novo arquivo chamado `settings.py` dentro do diretório `fast_zero`. Aqui, usaremos o Pydantic para criar uma classe `Settings` que irá pegar as configurações do nosso arquivo `.env`.

```shell title="local:./projeto/$"
touch fast_zero/settings.py
```

No arquivo `settings.py`, a classe `Settings` é definida como:

```python title="fast_zero/settings.py"
from pydantic_settings import BaseSettings, SettingsConfigDict


class Settings(BaseSettings):
    model_config = SettingsConfigDict(
        env_file='.env', env_file_encoding='utf-8'
    )

    DATABASE_URL: str
```

Agora, vamos definir o `DATABASE_URL` no nosso arquivo de ambiente `.env`. Crie o arquivo na raiz do projeto e adicione a seguinte linha:

```shell title="Edite o arquivo [./project/].env"
DATABASE_URL="sqlite:///database.db"
```

Com isso, quando a classe `Settings` for instanciada, ela irá automaticamente carregar as configurações do arquivo `.env`.

Finalmente, adicione o arquivo de banco de dados, `database.db`, ao `.gitignore` para garantir que não seja incluído no controle de versão. Adicionar informações sensíveis ou arquivos binários ao controle de versão é geralmente considerado uma prática ruim.

```shell title="local:./projeto/$"
echo 'database.db' >> .gitignore
```

## Instalando o Alembic e Criando a Primeira Migração

Antes de avançarmos, é importante entender o que são migrações de banco de dados e por que são úteis. As migrações são uma maneira de fazer alterações ou atualizações no banco de dados, como adicionar uma tabela ou uma coluna a uma tabela, ou alterar o tipo de dados de uma coluna. Elas são extremamente úteis, pois nos permitem manter o controle de todas as alterações feitas no esquema do banco de dados ao longo do tempo. Elas também nos permitem reverter para uma versão anterior do esquema do banco de dados, se necessário.

??? tip "Caso nunca tenha trabalhado com Migrações"
	Temos uma live de Python focada nesse assunto em específico

	![type:video](https://www.youtube.com/embed/yQtqkq9UkDA)

	[:fontawesome-brands-youtube: Link direto](https://youtu.be/yQtqkq9UkDA){ .md-button }

Agora, vamos começar instalando o Alembic, que é uma ferramenta de migração de banco de dados para SQLAlchemy. Usaremos o Poetry para adicionar o Alembic ao nosso projeto:

```shell title="local:./projeto/$"
poetry add alembic
```

Após a instalação do Alembic, precisamos iniciá-lo em nosso projeto. O comando de inicialização criará um diretório `migrations` e um arquivo de configuração `alembic.ini`:

```shell title="local:./projeto/$"
alembic init migrations
```

Com isso, a estrutura do nosso projeto sofre algumas alterações e novos arquivos são criados:

```{.plaintext hl_lines="3 9-13" .no-copy}
.
├── .env
├── alembic.ini
├── fast_zero
│  ├── __init__.py
│  ├── app.py
│  ├── models.py
│  └── schemas.py
├── migrations
│  ├── env.py
│  ├── README
│  ├── script.py.mako
│  └── versions
├── poetry.lock
├── pyproject.toml
├── README.md
└── tests
   ├── __init__.py
   ├── conftest.py
   ├── test_app.py
   └── test_db.py
```

No arquivo `alembic.ini`: ficam as configurações gerais das nossas migrações. Na pasta `migrations` foram criados um arquivo chamado `env.py`, esse arquivo é responsável por como as migrações serão feitas e o arquivo `script.py.mako` é um template para as novas migrações.

### Criando uma migração automática

Com o Alembic devidamente instalado e iniciado, agora é o momento de gerar nossa primeira migração. Mas, antes disso, precisamos garantir que o Alembic consiga acessar nossas configurações e modelos corretamente. Para isso, vamos fazer algumas alterações no arquivo `migrations/env.py`.

Neste arquivo, precisamos:

1. Importar as `Settings` do nosso arquivo `settings.py` e a `Base` dos nossos modelos.
2. Configurar a URL do SQLAlchemy para ser a mesma que definimos em `Settings`.
3. Verificar a existência do arquivo de configuração do Alembic e, se presente, lê-lo.
4. Definir os metadados de destino como `Base.metadata`, que é o que o Alembic utilizará para gerar automaticamente as migrações.

O arquivo `migrations/env.py` modificado ficará assim:

```python title="migrations/env.py"
# ...
from alembic import context
from fast_zero.settings import Settings
from fast_zero.models import Base

config = context.config
config.set_main_option('sqlalchemy.url', Settings().DATABASE_URL)

if config.config_file_name is not None:
    fileConfig(config.config_file_name)

target_metadata = Base.metadata

# ...
```

Feitas essas alterações, estamos prontos para gerar nossa primeira migração automática. O Alembic é capaz de gerar migrações a partir das mudanças detectadas nos nossos modelos do SQLAlchemy.

Para criar a migração, utilizamos o seguinte comando:

```shell title="local:./projeto/$"
alembic revision --autogenerate -m "create users table"
```

Este comando instrui o Alembic a criar uma nova revisão de migração no diretório `migrations/versions`. A revisão gerada conterá os comandos SQL necessários para aplicar a migração (criar a tabela de usuários) e para reverter essa migração, caso seja necessário.

## Analisando a migração automática

Ao criar uma migração automática com o Alembic, um arquivo é gerado dentro da pasta `migrations/versions`. O nome deste arquivo começa com um ID de revisão (um hash único gerado pelo Alembic), seguido por uma breve descrição que fornecemos no momento da criação da migração, neste caso, `create_users_table`.

Vamos analisar o arquivo de migração:

```{.python title="migrations/versions/e018397cecf4_create_users_table.py" .no-copy}
"""create users table

Revision ID: e018397cecf4
Revises:
Create Date: 2023-07-13 03:43:03.730534

"""
from alembic import op
import sqlalchemy as sa


# revision identifiers, used by Alembic.
revision = 'e018397cecf4'
down_revision = None
branch_labels = None
depends_on = None


def upgrade() -> None:
    # ### commands auto generated by Alembic - please adjust! ###
    op.create_table('users',
    sa.Column('id', sa.Integer(), nullable=False),
    sa.Column('username', sa.String(), nullable=False),
    sa.Column('password', sa.String(), nullable=False),
    sa.Column('email', sa.String(), nullable=False),
    sa.PrimaryKeyConstraint('id')
    )
    # ### end Alembic commands ###


def downgrade() -> None:
    # ### commands auto generated by Alembic - please adjust! ###
    op.drop_table('users')
    # ### end Alembic commands ###
```

Esse arquivo descreve as mudanças a serem feitas no banco de dados. Ele usa a linguagem core do SQLAlchemy, que é mais baixo nível que o ORM. As funções `upgrade` e `downgrade` definem, respectivamente, o que fazer para aplicar e para desfazer a migração. No nosso caso, a função `upgrade` cria a tabela 'users' com os campos que definimos em `fast_zero/models.py`e a função `downgrade` a remove.

Apesar desta migração ter sido criada, ela ainda não foi aplicada ao nosso banco de dados. No entanto, o Alembic já criou um arquivo `database.db`, conforme especificamos no arquivo `.env` e que foi lido pela classe `Settings` do Pydantic. Além disso, ele criou uma tabela `alembic_version` no banco de dados para controlar as versões das migrações que foram aplicadas.

??? info "Caso não tenha o SQLite instalado na sua máquina:"

    ```shell title="Arch"
    pacman -S sqlite
    ```

    ```shell title="Debian/Ubuntu"
    sudo apt install sqlite
    ```

    ```shell title="Mac"
    brew install sqlite
    ```

    * Para usuários Windows, ver o endereço [SQLite Downloads](https://sqlite.org/download.html){:target="_blank"}


```shell title="local:./projeto/$"
sqlite3 database.db
```

```{.console .no-copy}
SQLite version 3.42.0 2023-05-16 12:36:15
Enter ".help" for usage hints.
sqlite> .schema
CREATE TABLE alembic_version (
	version_num VARCHAR(32) NOT NULL,
	CONSTRAINT alembic_version_pkc PRIMARY KEY (version_num)
);
sqlite> .exit
```

Para aplicar as migrações, usamos o comando `upgrade` do CLI Alembic. O argumento `head` indica que queremos aplicar todas as migrações que ainda não foram aplicadas:

```shell title="local:./projeto/$"
alembic upgrade head
```

```{.console .no-copy}
INFO  [alembic.runtime.migration] Context impl SQLiteImpl.
INFO  [alembic.runtime.migration] Will assume non-transactional DDL.
INFO  [alembic.runtime.migration] Running upgrade  -> e018397cecf4, create users table
```

Agora, se examinarmos nosso banco de dados novamente, veremos que a tabela users foi criada:

```shell title="local:./project/$"
sqlite3 database.db
```

```{.console .no-copy}
SQLite version 3.42.0 2023-05-16 12:36:15
Enter ".help" for usage hints.
sqlite> .schema
CREATE TABLE alembic_version (
	version_num VARCHAR(32) NOT NULL,
	CONSTRAINT alembic_version_pkc PRIMARY KEY (version_num)
);
CREATE TABLE users (
	id INTEGER NOT NULL,
	username VARCHAR NOT NULL,
	password VARCHAR NOT NULL,
	email VARCHAR NOT NULL,
	PRIMARY KEY (id)
);
sqlite> .exit
```

Finalmente, lembre-se de que todas essas mudanças que fizemos só existem localmente no seu ambiente de trabalho até agora. Para que sejam compartilhadas com outras pessoas, precisamos fazer commit dessas mudanças no nosso sistema de controle de versão.

## Commit

Primeiro, vamos verificar o status do nosso repositório para ver as mudanças que fizemos:

```shell title="local:./projeto/$"
git status
```

Você verá uma lista de arquivos que foram modificados ou adicionados. As alterações devem incluir os arquivos de migração que criamos, bem como quaisquer alterações que fizemos em nossos arquivos de modelo e configuração.

Em seguida, vamos adicionar todas as mudanças ao próximo commit:

```shell title="local:./projeto/$"
git add .
```

Agora, estamos prontos para fazer o commit das nossas alterações. Vamos fornecer uma mensagem de commit que descreve as mudanças que fizemos:

```shell title="local:./projeto/$"
git commit -m "Adicionada a primeira migração com Alembic. Criada tabela de usuários."
```

Finalmente, vamos enviar as mudanças para o repositório remoto:

```shell title="local:./projeto/$"
git push
```

E pronto! As mudanças que fizemos foram salvas no histórico do Git e agora estão disponíveis no git.


## Conclusão

Nesta aula, demos passos significativos para preparar nosso projeto FastAPI para interagir com um banco de dados. Começamos definindo nosso primeiro modelo de dados, o `User`, utilizando o SQLAlchemy. Além disso, em conformidade com as práticas de Desenvolvimento Orientado por Testes (TDD), implementamos um teste para assegurar que a funcionalidade de criação de um novo usuário no banco de dados esteja operando corretamente.

Avançamos para configurar o ambiente de desenvolvimento, onde estabelecemos um arquivo `.env` para armazenar nossa `DATABASE_URL` e ajustamos o SQLAlchemy para utilizar essa URL. Complementarmente, incluímos o arquivo do banco de dados ao `.gitignore` para evitar que seja rastreado pelo controle de versão.

Na última parte desta aula, focamos na instalação e configuração do Alembic, uma ferramenta de migração de banco de dados para SQLAlchemy. Usando o Alembic, criamos nossa primeira migração que, automaticamente, gera o esquema do banco de dados a partir dos nossos modelos SQLAlchemy.

Com esses passos, nosso projeto está bem encaminhado para começar a persistir dados. Na próxima aula, avançaremos para a fase crucial de conectar o SQLAlchemy aos endpoints do nosso projeto. Isso permitirá a realização de operações de CRUD nos nossos usuários diretamente através da API.<|MERGE_RESOLUTION|>--- conflicted
+++ resolved
@@ -132,7 +132,8 @@
 
 ## Testando as Tabelas
 
-<<<<<<< HEAD
+Antes de prosseguirmos, uma boa prática seria criar um teste para validar se toda a estrutura do banco de dados funciona. Vamos criar um arquivo para validar isso: `test_db.py`.
+
 Ao desenvolver software, é uma boa prática criar testes para cada nova funcionalidade implementada. Após a criação do nosso modelo de usuário, precisamos garantir seu funcionamento conforme esperado. Para isso, vamos criar dois arquivos de teste na pasta `tests/`: `conftest.py` e `test_db.py`.
 
 O arquivo `conftest.py` é utilizado pelo pytest para definir preparativos necessários antes da execução dos testes ou configurações comuns a diversos testes. Ele centraliza as chamadas para as fixtures.
@@ -151,31 +152,6 @@
 touch tests/test_db.py
 touch tests/conftest.py
 ```
-Antes de prosseguirmos, uma boa prática seria criar um teste para validar se toda a estrutura do banco de dados funciona. Vamos criar um arquivo para validar isso: `test_db.py`.
-
-Ao desenvolver software, é uma boa prática criar testes para cada nova funcionalidade implementada. Após a criação do nosso modelo de usuário, precisamos garantir seu funcionamento conforme esperado. Para isso, vamos criar dois arquivos de teste na pasta `tests/`: `conftest.py` e `test_db.py`.
-
-O arquivo `conftest.py` é utilizado pelo pytest para definir preparativos necessários antes da execução dos testes ou configurações comuns a diversos testes. Ele centraliza as chamadas para as fixtures.
-
-??? info "Se fixtures são uma novidade para você"
-	Existe uma live de Python onde discutimos especificamente sobre fixtures
-	![type:video](https://www.youtube.com/embed/sidi9Z_IkLU)
-
-	[:fontawesome-brands-youtube: Link direto ](https://youtu.be/sidi9Z_IkLU){ .md-button }
-
-Por sua vez, o arquivo `test_db.py` será onde escreveremos os testes para nosso modelo de usuário. Isso ajudará a garantir que nossas tabelas estejam sendo criadas corretamente e que possam armazenar e recuperar informações conforme esperado.
-
-Para criar esses arquivos, execute o seguinte comando:
-
-```shell title="local:./projeto/$"
-touch tests/test_db.py
-touch tests/conftest.py
-```
-=======
-Antes de prosseguirmos, uma boa prática seria criar um teste para validar se toda a estrutura do banco de dados funciona. Vamos criar um arquivo para validar isso: `test_db.py`.
-
-A partir daqui, você pode prosseguir com a estruturação do conteúdo desse arquivo para definir os testes necessários para validar o seu modelo de usuário e sua interação com o banco de dados.
->>>>>>> cf2d93ca
 
 ### Antes de Escrever os Testes
 
